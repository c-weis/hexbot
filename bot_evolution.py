--- conflicted
+++ resolved
@@ -15,11 +15,7 @@
     """ Performs multiple generations of training, playing off models against one another. """
     # TODO(cw/cd): add automatic storing of metadata with the models
 
-<<<<<<< HEAD
     def __init__(self, rootfolder="./bot_evolution_output/", hex_size=8, generations=3, bots_per_generation=10, start_bots=None, start_opponent_policies=None):
-=======
-    def __init__(self, rootfolder=".", hex_size=8, generations=10, bots_per_generation=10, start_bots=None, start_opponent_policies=None):
->>>>>>> a24383b6
         self.rootfolder = rootfolder
 
         self.hex_size = hex_size
@@ -86,11 +82,7 @@
         # TODO(cw/cd): introduce further hyperparameters as params to BotTrainer
         trainer = BotTrainer(bot, game_size=self.hex_size,
                              opponent_pool=opponent_pool,
-<<<<<<< HEAD
                              sampling_updates=50,
-=======
-                             sampling_updates=100,
->>>>>>> a24383b6
                              episodes_per_sampling=5
                              )
         # Train bot - output metadata (a Dict)
